# Copyright 2024 MosaicML LLM Foundry authors
# SPDX-License-Identifier: Apache-2.0

"""Custom exceptions for the LLMFoundry."""
from typing import Any, Literal, Optional, Union

__all__ = [
    'ALLOWED_RESPONSE_KEYS',
    'ALLOWED_PROMPT_KEYS',
    'ALLOWED_MESSAGES_KEYS',
    'MissingHuggingFaceURLSplitError',
    'NotEnoughDatasetSamplesError',
    'UnknownExampleTypeError',
    'NotEnoughChatDataError',
    'ConsecutiveRepeatedChatRolesError',
    'InvalidLastChatMessageRoleError',
    'IncorrectMessageKeyQuantityError',
    'InvalidRoleError',
    'InvalidContentTypeError',
    'InvalidPromptTypeError',
    'InvalidResponseTypeError',
    'InvalidPromptResponseKeysError',
    'InvalidFileExtensionError',
    'UnableToProcessPromptResponseError',
    'ClusterDoesNotExistError',
    'FailedToCreateSQLConnectionError',
    'FailedToConnectToDatabricksError',
    'InputFolderMissingDataError',
    'OutputFolderNotEmptyError',
    'MisconfiguredHfDatasetError',
    'DatasetTooSmallError',
    'RunTimeoutError',
]

ALLOWED_RESPONSE_KEYS = {'response', 'completion'}
ALLOWED_PROMPT_KEYS = {'prompt'}
ALLOWED_MESSAGES_KEYS = {'messages'}

FailureLocation = Union[Literal['TrainDataloader'], Literal['EvalDataloader']]
FailureAttribution = Union[Literal['UserError'], Literal['InternalError'],
                           Literal['NetworkError']]
TrainDataLoaderLocation = 'TrainDataloader'
EvalDataLoaderLocation = 'EvalDataloader'


class BaseContextualError(Exception):
    """Error thrown when an error occurs in the context of a specific task."""

    location: Optional[FailureLocation] = None
    error_attribution: Optional[FailureAttribution] = None

    def __init__(self, message: str, **kwargs: Any) -> None:
        self.error = message
        self.serializable_attributes = []

        for key, value in kwargs.items():
            setattr(self, key, value)
            self.serializable_attributes.append(key)

        super().__init__(message)

    def __reduce__(self):
        """Adjust the reduce behavior for pickling.

        Because we have custom exception subclasses with constructor args, we
        need to adjust the reduce behavior to ensure that the exception can be
        pickled. This allows error propagation across processes in
        multiprocessing.
        """
        if self.__class__ == BaseContextualError:
            raise NotImplementedError(
                'BaseContextualError is a base class and cannot be pickled.',
            )
        tuple_of_args = tuple([
            getattr(self, key) for key in self.serializable_attributes
        ])
        return (self.__class__, tuple_of_args)


class UserError(BaseContextualError):
    """Error thrown when an error is caused by user input."""

    error_attribution = 'UserError'

    def __reduce__(self):
        if self.__class__ == UserError:
            raise NotImplementedError(
                'UserError is a base class and cannot be pickled.',
            )

        return super().__reduce__()


class NetworkError(BaseContextualError):
    """Error thrown when an error is caused by a network issue."""

    error_attribution = 'NetworkError'

    def __reduce__(self):
        if self.__class__ == NetworkError:
            raise NotImplementedError(
                'NetworkError is a base class and cannot be pickled.',
            )

        return super().__reduce__()


class InternalError(BaseContextualError):
    """Error thrown when an error is caused by an internal issue."""

    error_attribution = 'InternalError'

    def __reduce__(self):
        if self.__class__ == InternalError:
            raise NotImplementedError(
                'InternalError is a base class and cannot be pickled.',
            )

        return super().__reduce__()


# Finetuning dataloader exceptions
class MissingHuggingFaceURLSplitError(UserError):
    """Error thrown when there's no split used in HF dataset config."""

    def __init__(self) -> None:
        message = 'When using a HuggingFace dataset from a URL, you must set the ' + \
                    '`split` key in the dataset config.'
        super().__init__(message)


class NotEnoughDatasetSamplesError(UserError):
    """Error thrown when there is not enough data to train a model."""

    def __init__(
        self,
        dataset_name: str,
        split: str,
        dataloader_batch_size: int,
        world_size: int,
        full_dataset_size: int,
        minimum_dataset_size: int,
    ) -> None:
        message = (
            f'Your dataset (name={dataset_name}, split={split}) ' +
            f'has {full_dataset_size} samples, but your minimum batch size ' +
            f'is {minimum_dataset_size} because you are running on {world_size} gpus and '
            +
            f'your per device batch size is {dataloader_batch_size}. Please increase the number '
            + f'of samples in your dataset to at least {minimum_dataset_size}.'
        )
        super().__init__(
            message,
            dataset_name=dataset_name,
            split=split,
            dataloader_batch_size=dataloader_batch_size,
            world_size=world_size,
            full_dataset_size=full_dataset_size,
            minimum_dataset_size=minimum_dataset_size,
        )


## Tasks exceptions
class InvalidExampleTypeError(UserError):
    """Error thrown when a message type is not a `Mapping`."""

    def __init__(self, example_type: str) -> None:
        message = f'Expected example to be a `Mapping`, but found type {example_type}'
        super().__init__(message, example_type=example_type)


class InvalidMessageTypeError(UserError):
    """Error thrown when a message type is not an `Iterable`."""

    def __init__(self, message_type: str) -> None:
        message = f'Expected message to be an `Iterable`, but found type {message_type}'
        super().__init__(message, message_type=message_type)


class UnknownExampleTypeError(UserError):
    """Error thrown when an unknown example type is used in a task."""

    def __init__(self, example_keys: str) -> None:
        message = (
            f'Found keys {example_keys} in dataset. Unknown example type. For prompt and response '
            f'finetuning, the valid prompt keys are {ALLOWED_PROMPT_KEYS} and the valid response keys are '
            f'{ALLOWED_RESPONSE_KEYS}. For chat finetuning, the allowed keys are {ALLOWED_MESSAGES_KEYS}'
        )

        super().__init__(message, example_keys=example_keys)


class NotEnoughChatDataError(UserError):
    """Error thrown when there is not enough chat data to train a model."""

    def __init__(self) -> None:
        message = 'Chat example must have at least two messages'
        super().__init__(message)


class ConsecutiveRepeatedChatRolesError(UserError):
    """Error thrown when there are consecutive repeated chat roles."""

    def __init__(self, repeated_role: str) -> None:
        message = f'Conversation roles must alternate but found {repeated_role} repeated consecutively.'
        super().__init__(message, repeated_role=repeated_role)


class ChatTemplateError(UserError):
    """Error thrown when a chat template fails to process a sample."""

    def __init__(
        self,
        template: str,
        sample: list[dict[str, Any]],
        inner_message: str,
    ) -> None:
        message = f'Failed to process sample {sample} with template {template}. {inner_message}'
        super().__init__(
            message,
            template=template,
            sample=sample,
            inner_message=inner_message,
        )


class InvalidLastChatMessageRoleError(UserError):
    """Error thrown when the last message role in a chat example is invalid."""

    def __init__(self, last_role: str, expected_roles: set[str]) -> None:
        message = f'Invalid last message role: {last_role}. Expected one of: {expected_roles}'
        super().__init__(
            message,
            last_role=last_role,
            expected_roles=expected_roles,
        )


class IncorrectMessageKeyQuantityError(UserError):
    """Error thrown when a message has an incorrect number of keys."""

    def __init__(self, keys: list[str]) -> None:
        message = f'Expected 2 keys in message, but found {len(keys)}'
        super().__init__(message, keys=keys)


class InvalidRoleError(UserError):
    """Error thrown when a role is invalid."""

    def __init__(self, role: str, valid_roles: set[str]) -> None:
        message = f'Expected role to be one of {valid_roles} but found: {role}'
        super().__init__(message, role=role, valid_roles=valid_roles)


class InvalidContentTypeError(UserError):
    """Error thrown when the content type is invalid."""

    def __init__(self, content_type: type) -> None:
        message = f'Expected content to be a string, but found {content_type}'
        super().__init__(message, content_type=content_type)


class InvalidPromptTypeError(UserError):
    """Error thrown when the prompt type is invalid."""

    def __init__(self, prompt_type: type) -> None:
        message = f'Expected prompt to be a string, but found {prompt_type}'
        super().__init__(message, prompt_type=prompt_type)


class InvalidResponseTypeError(UserError):
    """Error thrown when the response type is invalid."""

    def __init__(self, response_type: type) -> None:
        message = f'Expected response to be a string, but found {response_type}'
        super().__init__(message, response_type=response_type)


class InvalidPromptResponseKeysError(UserError):
    """Error thrown when missing expected prompt and response keys."""

    def __init__(self, mapping: dict[str, str], example: dict[str, Any]):
        message = f'Expected {mapping=} to have keys "prompt" and "response".'
        super().__init__(message, mapping=mapping, example=example)


class InvalidFileExtensionError(UserError):
    """Error thrown when a file extension is not a safe extension."""

    def __init__(self, dataset_name: str, valid_extensions: list[str]) -> None:
        message = (
            f'safe_load is set to True. No data files with safe extensions {valid_extensions} '
            + f'found for dataset at local path {dataset_name}.'
        )
        super().__init__(
            message,
            dataset_name=dataset_name,
            valid_extensions=valid_extensions,
        )


class UnableToProcessPromptResponseError(
    UserError,
):
    """Error thrown when a prompt and response cannot be processed."""

    def __init__(self, input: dict) -> None:
        message = f'Unable to extract prompt/response from {input}'
        super().__init__(message, input=input)


## Convert Delta to JSON exceptions
class ClusterDoesNotExistError(NetworkError):
    """Error thrown when the cluster does not exist."""

    def __init__(self, cluster_id: str) -> None:
        message = f'Cluster with id {cluster_id} does not exist. Check cluster id and try again!'
        super().__init__(message, cluster_id=cluster_id)


class FailedToCreateSQLConnectionError(
    NetworkError,
):
    """Error thrown when client can't sql connect to Databricks."""

    def __init__(self) -> None:
        message = 'Failed to create sql connection to db workspace. ' + \
            'To use sql connect, you need to provide http_path and cluster_id!'
        super().__init__(message)


class FailedToConnectToDatabricksError(
    NetworkError,
):
    """Error thrown when the client fails to connect to Databricks."""

    def __init__(self) -> None:
        message = 'Failed to create databricks connection. Check hostname and access token!'
        super().__init__(message)


## Convert Text to MDS exceptions
class InputFolderMissingDataError(UserError):
    """Error thrown when the input folder is missing data."""

    def __init__(self, input_folder: str) -> None:
        message = f'No text files were found at {input_folder}.'
        super().__init__(message, input_folder=input_folder)


class CannotUnicodeDecodeFile(UserError):
    """Error thrown when the input folder is missing data."""

    def __init__(self, text_file: str) -> None:
        message = f'Text file {text_file} contains chars that cannot be utf-8 decoded. Please remove or replace these chars.'
        super().__init__(message, text_file=text_file)


class OutputFolderNotEmptyError(UserError):
    """Error thrown when the output folder is not empty."""

    def __init__(self, output_folder: str) -> None:
        message = f'{output_folder} is not empty. Please remove or empty it and retry.'
        super().__init__(message, output_folder=output_folder)


class MisconfiguredHfDatasetError(UserError):
    """Error thrown when a HuggingFace dataset is misconfigured."""

    def __init__(self, dataset_name: str, split: str) -> None:
        message = f'Your dataset (name={dataset_name}, split={split}) is misconfigured. ' + \
            'Please check your dataset format and make sure you can load your dataset locally.'
        super().__init__(message, dataset_name=dataset_name, split=split)


class DatasetTooSmallError(UserError):
    """Error thrown when the dataset is too small to be processed."""

    def __init__(self) -> None:
        message = f'Your dataset is too small and produced no complete samples during preprocessing. Please provide more data.'
        super().__init__(message)


class RunTimeoutError(InternalError):
    """Error thrown when a run times out."""

    def __init__(self, timeout: int) -> None:
        message = f'Run timed out after {timeout} seconds.'
        super().__init__(message, timeout=timeout)


class LossSpikeError(UserError):
    """Error thrown if a severe loss spike occurs."""

    def __init__(
        self,
        outlier_multiplier: float,
        running_loss_avg: float,
        outlier_counter: int,
        loss_window: list[float],
    ) -> None:
<<<<<<< HEAD
        message = f'Training stopped due to a loss spike. The training loss was more than {outlier_multiplier} times greater than the running average loss (approx. {running_loss_avg}) over {outlier_counter} consecutive training steps. Please try submitting the run again with a lower learning rate.'
=======
        message = f'Training stopped due to a loss spike. The training loss was more than {outlier_multiplier} times greater than \
                    the running average loss (approx. {round(running_loss_avg, 1)}) over {outlier_counter} consecutive training steps. \
                    Please try submitting the run again with a lower learning rate.'
>>>>>>> 6d9d79bc

        super().__init__(
            message,
            outlier_multiplier=outlier_multiplier,
            running_loss_avg=running_loss_avg,
            outlier_counter=outlier_counter,
            loss_window=loss_window,
        )


class HighLossError(UserError):
    """Error thrown if training loss plateaus or is unstable at a high level."""

    def __init__(
        self,
        loss_cap: float,
        window_size: int,
        loss_window: list[float],
    ) -> None:
        message = f'Training stopped due to consistently high losses. The training loss exceeded the threshold of {loss_cap} for more than half of the {window_size} most recent training steps. Please try submitting the run again with a lower learning rate.'

        super().__init__(
            message,
            loss_cap=loss_cap,
            window_size=window_size,
            loss_window=loss_window,
        )<|MERGE_RESOLUTION|>--- conflicted
+++ resolved
@@ -399,13 +399,7 @@
         outlier_counter: int,
         loss_window: list[float],
     ) -> None:
-<<<<<<< HEAD
         message = f'Training stopped due to a loss spike. The training loss was more than {outlier_multiplier} times greater than the running average loss (approx. {running_loss_avg}) over {outlier_counter} consecutive training steps. Please try submitting the run again with a lower learning rate.'
-=======
-        message = f'Training stopped due to a loss spike. The training loss was more than {outlier_multiplier} times greater than \
-                    the running average loss (approx. {round(running_loss_avg, 1)}) over {outlier_counter} consecutive training steps. \
-                    Please try submitting the run again with a lower learning rate.'
->>>>>>> 6d9d79bc
 
         super().__init__(
             message,
